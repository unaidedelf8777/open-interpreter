--- conflicted
+++ resolved
@@ -75,19 +75,18 @@
         "type": str
     },
     {
-<<<<<<< HEAD
         "name": "use_containers",
         "nickname": "uc",
         "help_text": "optionally use a Docker Container for the interpreters code execution. this will seperate execution from your main computer. this also allows execution on a remote server via the 'DOCKER_HOST' environment variable and the dockerengine api.",
-        "type": bool
-=======
+        "type": bool,
+    },
+    {
         "name": "safe_mode",
         "nickname": "safe",
         "help_text": "optionally enable safety mechanisms like code scanning; valid options are off, ask, and auto",
         "type": str,
         "choices": ["off", "ask", "auto"]
->>>>>>> 7a3f54d6
-    }
+    },
 ]
 
 def cli(interpreter):
