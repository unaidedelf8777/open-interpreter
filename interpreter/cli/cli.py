import argparse
import subprocess
import os
import platform
import pkg_resources
import ooba
import appdirs
from ..utils.get_config import get_config_path
from ..terminal_interface.conversation_navigator import conversation_navigator
from ..core.core import Interpreter

arguments = [
    {
        "name": "system_message",
        "nickname": "s",
        "help_text": "prompt / custom instructions for the language model",
        "type": str,
    },
    {"name": "local", "nickname": "l", "help_text": "run the language model locally (experimental)", "type": bool},
    {
        "name": "auto_run",
        "nickname": "y",
        "help_text": "automatically run the interpreter",
        "type": bool,
    },
    {
        "name": "debug_mode",
        "nickname": "d",
        "help_text": "run in debug mode",
        "type": bool,
    },
    {
        "name": "model",
        "nickname": "m",
        "help_text": "model to use for the language model",
        "type": str,
    },
    {
        "name": "temperature",
        "nickname": "t",
        "help_text": "optional temperature setting for the language model",
        "type": float,
    },
    {
        "name": "context_window",
        "nickname": "c",
        "help_text": "optional context window size for the language model",
        "type": int,
    },
    {
        "name": "max_tokens",
        "nickname": "x",
        "help_text": "optional maximum number of tokens for the language model",
        "type": int,
    },
    {
        "name": "max_budget",
        "nickname": "b",
        "help_text": "optionally set the max budget (in USD) for your llm calls",
        "type": float,
    },
    {
        "name": "api_base",
        "nickname": "ab",
        "help_text": "optionally set the API base URL for your llm calls (this will override environment variables)",
        "type": str,
    },
    {
        "name": "api_key",
        "nickname": "ak",
        "help_text": "optionally set the API key for your llm calls (this will override environment variables)",
        "type": str,
    },
    {
        "name": "use_containers",
        "nickname": "uc",
        "help_text": "optionally use a Docker Container for the interpreters code execution. this will seperate execution from your main computer. this also allows execution on a remote server via the 'DOCKER_HOST' environment variable and the dockerengine api.",
        "type": bool
    },
    {

        "name": "safe_mode",
        "nickname": "safe",
        "help_text": "optionally enable safety mechanisms like code scanning; valid options are off, ask, and auto",
        "type": str,
        "choices": ["off", "ask", "auto"],
    },
    {
        "name": "gguf_quality",
        "nickname": "q",
        "help_text": "(experimental) value from 0-1 which will select the gguf quality/quantization level. lower = smaller, faster, more quantized",
        "type": float,
    },
    {
        "name": "config_file",
        "nickname": "cf",
        "help_text": "optionally set a custom config file to use",
        "type": str,
    },
]

<<<<<<< HEAD
def cli():
=======
>>>>>>> fd45f6cd

def cli(interpreter):
    parser = argparse.ArgumentParser(description="Open Interpreter")

    # Add arguments
    for arg in arguments:
        if arg["type"] == bool:
            parser.add_argument(
                f'-{arg["nickname"]}',
                f'--{arg["name"]}',
                dest=arg["name"],
                help=arg["help_text"],
                action="store_true",
                default=None,
            )
        else:
            choices = arg["choices"] if "choices" in arg else None
            default = arg["default"] if "default" in arg else None

            parser.add_argument(
                f'-{arg["nickname"]}',
                f'--{arg["name"]}',
                dest=arg["name"],
                help=arg["help_text"],
                type=arg["type"],
                choices=choices,
                default=default,
            )

    # Add special arguments
    parser.add_argument(
        "--config",
        dest="config",
        action="store_true",
        help="open config.yaml file in text editor",
    )
    parser.add_argument(
        "--conversations",
        dest="conversations",
        action="store_true",
        help="list conversations to resume",
    )
    parser.add_argument(
        "-f",
        "--fast",
        dest="fast",
        action="store_true",
        help="(deprecated) runs `interpreter --model gpt-3.5-turbo`",
    )
    parser.add_argument(
        "--version",
        dest="version",
        action="store_true",
        help="get Open Interpreter's version number",
    )
    parser.add_argument(
        '--change_local_device',
        dest='change_local_device',
        action='store_true',
        help="change the device used for local execution (if GPU fails, will use CPU)"
    )

    # TODO: Implement model explorer
    # parser.add_argument('--models', dest='models', action='store_true', help='list avaliable models')

    args = parser.parse_args()

    interpreter = Interpreter()

    # This should be pushed into an open_config.py util
    # If --config is used, open the config.yaml file in the Open Interpreter folder of the user's config dir
    if args.config:
        if args.config_file:
            config_file = get_config_path(args.config_file)
        else:
            config_file = get_config_path()

        print(f"Opening `{config_file}`...")

        # Use the default system editor to open the file
        if platform.system() == "Windows":
            os.startfile(
                config_file
            )  # This will open the file with the default application, e.g., Notepad
        else:
            try:
                # Try using xdg-open on non-Windows platforms
                subprocess.call(["xdg-open", config_file])
            except FileNotFoundError:
                # Fallback to using 'open' on macOS if 'xdg-open' is not available
                subprocess.call(["open", config_file])
        return

    # TODO Implement model explorer
    """
    # If --models is used, list models
    if args.models:
        # If they pick a model, set model to that then proceed
        args.model = model_explorer()
    """

    # Set attributes on interpreter
    for attr_name, attr_value in vars(args).items():
        # Ignore things that aren't possible attributes on interpreter
        if attr_value is not None and hasattr(interpreter, attr_name):
            # If the user has provided a config file, load it and extend interpreter's configuration
            if attr_name == "config_file":
                user_config = get_config_path(attr_value)
                interpreter.config_file = user_config
                interpreter.extend_config(config_path=user_config)
            else:
                setattr(interpreter, attr_name, attr_value)

    # if safe_mode and auto_run are enabled, safe_mode disables auto_run
    if interpreter.auto_run and not interpreter.safe_mode == "off":
        setattr(interpreter, "auto_run", False)

    # Default to Mistral if --local is on but --model is unset
    if interpreter.local and args.model is None:
        # This will cause the terminal_interface to walk the user through setting up a local LLM
        interpreter.model = ""

    # If --conversations is used, run conversation_navigator
    if args.conversations:
        conversation_navigator(interpreter)
        return

    if args.version:
        version = pkg_resources.get_distribution("open-interpreter").version
        print(f"Open Interpreter {version}")
        return

    if args.change_local_device:
        print("This will uninstall the experimental local LLM interface (Ooba) in order to reinstall it for a new local device. Proceed? (y/n)")
        if input().lower() == "n":
            return

        print("Please choose your GPU:\n")

        print("A) NVIDIA")
        print("B) AMD (Linux/MacOS only. Requires ROCm SDK 5.4.2/5.4.3 on Linux)")
        print("C) Apple M Series")
        print("D) Intel Arc (IPEX)")
        print("N) None (I want to run models in CPU mode)\n")

        gpu_choice = input("> ").upper()

        while gpu_choice not in 'ABCDN':
            print("Invalid choice. Please try again.")
            gpu_choice = input("> ").upper()

        ooba.install(force_reinstall=True, gpu_choice=gpu_choice, verbose=args.debug_mode)
        return

    # Deprecated --fast
    if args.fast:
        # This will cause the terminal_interface to walk the user through setting up a local LLM
        interpreter.model = "gpt-3.5-turbo"
        print(
            "`interpreter --fast` is deprecated and will be removed in the next version. Please use `interpreter --model gpt-3.5-turbo`"
        )

    interpreter.chat()<|MERGE_RESOLUTION|>--- conflicted
+++ resolved
@@ -7,7 +7,16 @@
 import appdirs
 from ..utils.get_config import get_config_path
 from ..terminal_interface.conversation_navigator import conversation_navigator
-from ..core.core import Interpreter
+
+import sys
+import pysqlite3
+
+# Alias pysqlite3 as sqlite3 in sys.modules. this fixes a chromadb error where it whines about the wrong version being installed, but we cant change the containers sqlite.
+# 'pysqlite3' is a drop in replacement for default python sqlite3 lib. ( identical apis )
+sys.modules['sqlite3'] = pysqlite3
+
+
+
 
 arguments = [
     {
@@ -99,13 +108,10 @@
     },
 ]
 
-<<<<<<< HEAD
 def cli():
-=======
->>>>>>> fd45f6cd
-
-def cli(interpreter):
     parser = argparse.ArgumentParser(description="Open Interpreter")
+
+    from ..core.core import Interpreter
 
     # Add arguments
     for arg in arguments:
