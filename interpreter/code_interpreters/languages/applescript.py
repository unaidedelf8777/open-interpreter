import os
from ..subprocess_code_interpreter import SubprocessCodeInterpreter

class AppleScript(SubprocessCodeInterpreter):
<<<<<<< HEAD
    def __init__(self, **kwargs):
        super().__init__(**kwargs)
=======
    file_extension = "applescript"
    proper_name = "AppleScript"

    def __init__(self):
        super().__init__()
>>>>>>> 7a3f54d6
        self.start_cmd = os.environ.get('SHELL', '/bin/zsh')

    def preprocess_code(self, code):
        """
        Inserts an end_of_execution marker and adds active line indicators.
        """
        # Add active line indicators to the code
        code = self.add_active_line_indicators(code)

        # Escape double quotes
        code = code.replace('"', r'\"')
        
        # Wrap in double quotes
        code = '"' + code + '"'
        
        # Prepend start command for AppleScript
        code = "osascript -e " + code

        # Append end of execution indicator
        code += '; echo "## end_of_execution ##"'
        
        return code

    def add_active_line_indicators(self, code):
        """
        Adds log commands to indicate the active line of execution in the AppleScript.
        """
        modified_lines = []
        lines = code.split('\n')

        for idx, line in enumerate(lines):
            # Add log command to indicate the line number
            if line.strip():  # Only add if line is not empty
                modified_lines.append(f'log "## active_line {idx + 1} ##"')
            modified_lines.append(line)

        return '\n'.join(modified_lines)

    def detect_active_line(self, line):
        """
        Detects active line indicator in the output.
        """
        prefix = "## active_line "
        if prefix in line:
            try:
                return int(line.split(prefix)[1].split()[0])
            except:
                pass
        return None

    def detect_end_of_execution(self, line):
        """
        Detects end of execution marker in the output.
        """
        return "## end_of_execution ##" in line<|MERGE_RESOLUTION|>--- conflicted
+++ resolved
@@ -2,16 +2,12 @@
 from ..subprocess_code_interpreter import SubprocessCodeInterpreter
 
 class AppleScript(SubprocessCodeInterpreter):
-<<<<<<< HEAD
-    def __init__(self, **kwargs):
-        super().__init__(**kwargs)
-=======
+     
     file_extension = "applescript"
     proper_name = "AppleScript"
 
-    def __init__(self):
-        super().__init__()
->>>>>>> 7a3f54d6
+    def __init__(self, **kwargs):
+        super().__init__(**kwargs)
         self.start_cmd = os.environ.get('SHELL', '/bin/zsh')
 
     def preprocess_code(self, code):
