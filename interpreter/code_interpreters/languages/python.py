import sys
from ..subprocess_code_interpreter import SubprocessCodeInterpreter
import ast
import re

class Python(SubprocessCodeInterpreter):
<<<<<<< HEAD
    def __init__(self, **kwargs):
        super().__init__(**kwargs)
        if 'use_docker' in kwargs and kwargs['use_docker']:
            self.start_cmd = "python3 -i -q -u"
        else:
            self.start_cmd = sys.executable + " -i -q -u"
=======
    file_extension = "py"
    proper_name = "Python"

    def __init__(self):
        super().__init__()
        self.start_cmd = sys.executable + " -i -q -u"
>>>>>>> 7a3f54d6
        
    def preprocess_code(self, code):
        return preprocess_python(code)
    
    def line_postprocessor(self, line):
        if re.match(r'^(\s*>>>\s*|\s*\.\.\.\s*)', line):
            return None
        return line

    def detect_active_line(self, line):
        if "## active_line " in line:
            return int(line.split("## active_line ")[1].split(" ##")[0])
        return None

    def detect_end_of_execution(self, line):
        return "## end_of_execution ##" in line
    

def preprocess_python(code):
    """
    Add active line markers
    Wrap in a try except
    Add end of execution marker
    """

    # Add print commands that tell us what the active line is
    code = add_active_line_prints(code)

    # Wrap in a try except
    code = wrap_in_try_except(code)

    # Remove any whitespace lines, as this will break indented blocks
    # (are we sure about this? test this)
    code_lines = code.split("\n")
    code_lines = [c for c in code_lines if c.strip() != ""]
    code = "\n".join(code_lines)

    # Add end command (we'll be listening for this so we know when it ends)
    code += '\n\nprint("## end_of_execution ##")\n'

    return code


def add_active_line_prints(code):
    """
    Add print statements indicating line numbers to a python string.
    """
    tree = ast.parse(code)
    transformer = AddLinePrints()
    new_tree = transformer.visit(tree)
    return ast.unparse(new_tree)


class AddLinePrints(ast.NodeTransformer):
    """
    Transformer to insert print statements indicating the line number
    before every executable line in the AST.
    """

    def insert_print_statement(self, line_number):
        """Inserts a print statement for a given line number."""
        return ast.Expr(
            value=ast.Call(
                func=ast.Name(id='print', ctx=ast.Load()),
                args=[ast.Constant(value=f"## active_line {line_number} ##")],
                keywords=[]
            )
        )

    def process_body(self, body):
        """Processes a block of statements, adding print calls."""
        new_body = []

        # In case it's not iterable:
        if not isinstance(body, list):
            body = [body]

        for sub_node in body:
            if hasattr(sub_node, 'lineno'):
                new_body.append(self.insert_print_statement(sub_node.lineno))
            new_body.append(sub_node)

        return new_body

    def visit(self, node):
        """Overridden visit to transform nodes."""
        new_node = super().visit(node)

        # If node has a body, process it
        if hasattr(new_node, 'body'):
            new_node.body = self.process_body(new_node.body)

        # If node has an orelse block (like in for, while, if), process it
        if hasattr(new_node, 'orelse') and new_node.orelse:
            new_node.orelse = self.process_body(new_node.orelse)

        # Special case for Try nodes as they have multiple blocks
        if isinstance(new_node, ast.Try):
            for handler in new_node.handlers:
                handler.body = self.process_body(handler.body)
            if new_node.finalbody:
                new_node.finalbody = self.process_body(new_node.finalbody)

        return new_node
    

def wrap_in_try_except(code):
    # Add import traceback
    code = "import traceback\n" + code

    # Parse the input code into an AST
    parsed_code = ast.parse(code)

    # Wrap the entire code's AST in a single try-except block
    try_except = ast.Try(
        body=parsed_code.body,
        handlers=[
            ast.ExceptHandler(
                type=ast.Name(id="Exception", ctx=ast.Load()),
                name=None,
                body=[
                    ast.Expr(
                        value=ast.Call(
                            func=ast.Attribute(value=ast.Name(id="traceback", ctx=ast.Load()), attr="print_exc", ctx=ast.Load()),
                            args=[],
                            keywords=[]
                        )
                    ),
                ]
            )
        ],
        orelse=[],
        finalbody=[]
    )

    # Assign the try-except block as the new body
    parsed_code.body = [try_except]

    # Convert the modified AST back to source code
    return ast.unparse(parsed_code)<|MERGE_RESOLUTION|>--- conflicted
+++ resolved
@@ -4,22 +4,17 @@
 import re
 
 class Python(SubprocessCodeInterpreter):
-<<<<<<< HEAD
+
+    file_extension = "py"
+    proper_name = "Python"
+
     def __init__(self, **kwargs):
         super().__init__(**kwargs)
         if 'use_docker' in kwargs and kwargs['use_docker']:
             self.start_cmd = "python3 -i -q -u"
         else:
             self.start_cmd = sys.executable + " -i -q -u"
-=======
-    file_extension = "py"
-    proper_name = "Python"
-
-    def __init__(self):
-        super().__init__()
-        self.start_cmd = sys.executable + " -i -q -u"
->>>>>>> 7a3f54d6
-        
+                    
     def preprocess_code(self, code):
         return preprocess_python(code)
     
