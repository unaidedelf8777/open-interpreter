--- conflicted
+++ resolved
@@ -2,16 +2,12 @@
 import re
 
 class R(SubprocessCodeInterpreter):
-<<<<<<< HEAD
-    def __init__(self, **kwargs):
-        super().__init__(**kwargs)
-=======
+     
     file_extension = "r"
     proper_name = "R"
 
-    def __init__(self):
-        super().__init__()
->>>>>>> 7a3f54d6
+    def __init__(self, **kwargs):
+        super().__init__(**kwargs)
         self.start_cmd = "R -q --vanilla"  # Start R in quiet and vanilla mode
         
     def preprocess_code(self, code):
