import platform
from ..subprocess_code_interpreter import SubprocessCodeInterpreter
import ast
import os

class Shell(SubprocessCodeInterpreter):
<<<<<<< HEAD
    def __init__(self, **kwargs):
        super().__init__(**kwargs)
=======
    file_extension = "sh"
    proper_name = "Shell"

    def __init__(self):
        super().__init__()
>>>>>>> 7a3f54d6

        # Determine the start command based on the platform
        if platform.system() == 'Windows':
            self.start_cmd = 'cmd.exe'
        else:
            self.start_cmd = os.environ.get('SHELL', 'bash')

    def preprocess_code(self, code):
        return preprocess_shell(code)
    
    def line_postprocessor(self, line):
        return line

    def detect_active_line(self, line):
        if "## active_line " in line:
            return int(line.split("## active_line ")[1].split(" ##")[0])
        return None

    def detect_end_of_execution(self, line):
        return "## end_of_execution ##" in line
        

def preprocess_shell(code):
    """
    Add active line markers
    Wrap in a try except (trap in shell)
    Add end of execution marker
    """
    
    # Add commands that tell us what the active line is
    code = add_active_line_prints(code)
    
    # Wrap in a trap for errors
    if platform.system() != 'Windows':
        code = wrap_in_trap(code)
    
    # Add end command (we'll be listening for this so we know when it ends)
    code += '\necho "## end_of_execution ##"'
    
    return code


def add_active_line_prints(code):
    """
    Add echo statements indicating line numbers to a shell string.
    """
    lines = code.split('\n')
    for index, line in enumerate(lines):
        # Insert the echo command before the actual line
        lines[index] = f'echo "## active_line {index + 1} ##"\n{line}'
    return '\n'.join(lines)


def wrap_in_trap(code):
    """
    Wrap Bash code with a trap to catch errors and display them.
    """
    trap_code = """
    trap 'echo "An error occurred on line $LINENO"; exit' ERR
    set -E
    """
    return trap_code + code<|MERGE_RESOLUTION|>--- conflicted
+++ resolved
@@ -4,17 +4,12 @@
 import os
 
 class Shell(SubprocessCodeInterpreter):
-<<<<<<< HEAD
-    def __init__(self, **kwargs):
-        super().__init__(**kwargs)
-=======
+
     file_extension = "sh"
     proper_name = "Shell"
 
-    def __init__(self):
-        super().__init__()
->>>>>>> 7a3f54d6
-
+    def __init__(self, **kwargs):
+        super().__init__(**kwargs)
         # Determine the start command based on the platform
         if platform.system() == 'Windows':
             self.start_cmd = 'cmd.exe'
