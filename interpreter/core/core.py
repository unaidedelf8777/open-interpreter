"""
This file defines the Interpreter class.
running ```import interpreter``` followed by ```interpreter.create_interpreter(**kwargs)``` will create an instance of this class.
"""
from ..utils.get_config import get_config
from .respond import respond
from ..llm.setup_llm import setup_llm
from ..terminal_interface.terminal_interface import terminal_interface
from ..terminal_interface.validate_llm_settings import validate_llm_settings
import appdirs
import os
from datetime import datetime
import json
from ..utils.check_for_update import check_for_update
from ..utils.display_markdown_message import display_markdown_message
from ..code_interpreters.container_utils.container_utils import build_docker_images

class Interpreter:

    def __init__(self):
        # State
        self.messages = []
        self._code_interpreters = {}

        # Settings
        self.local = False
        self.auto_run = False
        self.debug_mode = False
        self.max_output = 2000
        self.safe_mode = "off"

        # Conversation history
        self.conversation_history = True
        self.conversation_filename = None
        self.conversation_history_path = os.path.join(appdirs.user_data_dir("Open Interpreter"), "conversations")

        # LLM settings
        self.model = ""
        self.temperature = 0
        self.system_message = ""
        self.context_window = None
        self.max_tokens = None
        self.api_base = None
        self.api_key = None
        self.max_budget = None
        self._llm = None

        # Container options
        self.use_containers = False

        # Load config defaults
        config = get_config()
        self.__dict__.update(config)

        
        

        # Check for update
        if not self.local:
            # This should actually be pushed into the utility
            if check_for_update():
                display_markdown_message("> **A new version of Open Interpreter is available.**\n>Please run: `pip install --upgrade open-interpreter`\n\n---")
        


    def chat(self, message=None, display=True, stream=False):

        if self.use_containers:
            build_docker_images() # Build images if needed. does nothing if already built

        if stream:
            return self._streaming_chat(message=message, display=display)
        
        # If stream=False, *pull* from the stream.
        for _ in self._streaming_chat(message=message, display=display):
            pass
        
        return self.messages
    
    def _streaming_chat(self, message=None, display=True):

        # If we have a display,
        # we can validate our LLM settings w/ the user first
        if display:
            validate_llm_settings(self)

        # Setup the LLM
        if not self._llm:
            self._llm = setup_llm(self)

        # Sometimes a little more code -> a much better experience!
        # Display mode actually runs interpreter.chat(display=False, stream=True) from within the terminal_interface.
        # wraps the vanilla .chat(display=False) generator in a display.
        # Quite different from the plain generator stuff. So redirect to that
        if display:
            yield from terminal_interface(self, message)
            return
        
        # One-off message
        if message or message == "":
            if message == "":
                message = "No entry from user - please suggest something to enter"
            self.messages.append({"role": "user", "message": message})
            yield from self._respond()

            # Save conversation if we've turned conversation_history on
            if self.conversation_history:

                # If it's the first message, set the conversation name
                if not self.conversation_filename:

                    first_few_words = "_".join(self.messages[0]["message"][:25].split(" ")[:-1])
                    for char in "<>:\"/\\|?*!": # Invalid characters for filenames
                        first_few_words = first_few_words.replace(char, "")

                    date = datetime.now().strftime("%B_%d_%Y_%H-%M-%S")
                    self.conversation_filename = "__".join([first_few_words, date]) + ".json"

                # Check if the directory exists, if not, create it
                if not os.path.exists(self.conversation_history_path):
                    os.makedirs(self.conversation_history_path)
                # Write or overwrite the file
<<<<<<< HEAD

=======
>>>>>>> 61a38c32
                with open(os.path.join(self.conversation_history_path, self.conversation_filename), 'w') as f:
                    json.dump(self.messages, f)
                
            return
<<<<<<< HEAD
=======
        raise Exception("`interpreter.chat()` requires a display. Set `display=True` or pass a message into `interpreter.chat(message)`.")
>>>>>>> 61a38c32

        raise Exception("`interpreter.chat()` requires a display. Set `display=True` or pass a message into `interpreter.chat(message)`.")
        
    def _respond(self):
        yield from respond(self)
            
    def reset(self):
        self.messages = []
        self.conversation_filename = None
        for code_interpreter in self._code_interpreters.values():
            code_interpreter.terminate()
        self._code_interpreters = {}<|MERGE_RESOLUTION|>--- conflicted
+++ resolved
@@ -120,19 +120,10 @@
                 if not os.path.exists(self.conversation_history_path):
                     os.makedirs(self.conversation_history_path)
                 # Write or overwrite the file
-<<<<<<< HEAD
-
-=======
->>>>>>> 61a38c32
                 with open(os.path.join(self.conversation_history_path, self.conversation_filename), 'w') as f:
                     json.dump(self.messages, f)
                 
             return
-<<<<<<< HEAD
-=======
-        raise Exception("`interpreter.chat()` requires a display. Set `display=True` or pass a message into `interpreter.chat(message)`.")
->>>>>>> 61a38c32
-
         raise Exception("`interpreter.chat()` requires a display. Set `display=True` or pass a message into `interpreter.chat(message)`.")
         
     def _respond(self):
