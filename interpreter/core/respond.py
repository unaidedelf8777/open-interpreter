--- conflicted
+++ resolved
@@ -13,26 +13,7 @@
 
     while True:
 
-<<<<<<< HEAD
-        ### PREPARE MESSAGES ###
-
-        system_message = interpreter.system_message
-        
-        # Open Procedures is an open-source database of tiny, up-to-date coding tutorials.
-        # We can query it semantically and append relevant tutorials/procedures to our system message
-        get_relevant_procedures(interpreter.messages[-2:])
-        if not interpreter.local:
-            try:
-                system_message += "\n\n" + get_relevant_procedures(interpreter.messages[-2:])
-            except:
-                # This can fail for odd SSL reasons. It's not necessary, so we can continue
-                pass
-        
-        # Add user info to system_message, like OS, CWD, etc
-        system_message += "\n\n" + get_user_info_string()
-=======
         system_message = interpreter.generate_system_message()
->>>>>>> fd45f6cd
 
         # Create message object
         system_message = {"role": "system", "message": system_message}
