[tool.poetry]
name = "open-interpreter"
packages = [
    {include = "interpreter"},
]
version = "0.1.7"
description = "Let language models run code locally."
authors = ["Killian Lucas <killian@drinkwater.ai>"]
readme = "README.md"

[tool.poetry.dependencies]
python = "^3.10"
openai = "^0.28.0"
rich = "^13.4.2"
tiktoken = "^0.4.0"
astor = "^0.8.1"
git-python = "^1.0.3"
tokentrim = "^0.1.9"
appdirs = "^1.4.4"
six = "^1.16.0"
python-dotenv = "^1.0.0"

# On non-windows systems, you can just `import readline`.
# On windows, `pyreadline3` replaces that, so you can also just `import readline`.
inquirer = "^3.1.3"
wget = "^3.2"
huggingface-hub = "^0.16.4"
litellm = "^0.1.590"
pyyaml = "^6.0.1"
<<<<<<< HEAD
docker = "^6.1.3"
semgrep = "^1.41.0"
=======
semgrep = "^1.41.0"
yaspin = "^3.0.1"
>>>>>>> 61a38c32
[tool.poetry.dependencies.pyreadline3]
version = "^3.4.1"
markers = "sys_platform == 'win32'"

[tool.poetry.group.dev.dependencies]
pytest = "^7.4.0"

[build-system]
requires = ["poetry-core>=1.0.0"]
build-backend = "poetry.core.masonry.api"

[tool.poetry.scripts]
interpreter = "interpreter:cli"<|MERGE_RESOLUTION|>--- conflicted
+++ resolved
@@ -27,13 +27,9 @@
 huggingface-hub = "^0.16.4"
 litellm = "^0.1.590"
 pyyaml = "^6.0.1"
-<<<<<<< HEAD
 docker = "^6.1.3"
 semgrep = "^1.41.0"
-=======
-semgrep = "^1.41.0"
 yaspin = "^3.0.1"
->>>>>>> 61a38c32
 [tool.poetry.dependencies.pyreadline3]
 version = "^3.4.1"
 markers = "sys_platform == 'win32'"
