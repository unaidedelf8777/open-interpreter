[tool.poetry]
name = "open-interpreter"
packages = [
    {include = "interpreter"},
]
version = "0.1.9"
description = "Let language models run code locally."
authors = ["Killian Lucas <killian@drinkwater.ai>"]
readme = "README.md"

[tool.poetry.dependencies]
python = "^3.10"
openai = "^0.28.0"
rich = "^13.4.2"
tiktoken = "^0.4.0"
astor = "^0.8.1"
git-python = "^1.0.3"
tokentrim = "^0.1.9"
appdirs = "^1.4.4"
six = "^1.16.0"
python-dotenv = "^1.0.0"

# On non-windows systems, you can just `import readline`.
# On windows, `pyreadline3` replaces that, so you can also just `import readline`.
inquirer = "^3.1.3"
wget = "^3.2"
huggingface-hub = "^0.17.3"
litellm = "^0.7.5"
pyyaml = "^6.0.1"
docker = "^6.1.3"
semgrep = "^1.41.0"
yaspin = "^3.0.1"
<<<<<<< HEAD
pyqt5-qt5 = "5.15.2"
pyqt5 = "5.15.10"
=======
ooba = "^0.0.21"
chroma = "^0.2.0"
chromadb = "^0.4.14"
>>>>>>> fd45f6cd
[tool.poetry.dependencies.pyreadline3]
version = "^3.4.1"
markers = "sys_platform == 'win32'"

[tool.poetry.group.dev.dependencies]
pytest = "^7.4.0"

[build-system]
requires = ["poetry-core>=1.0.0"]
build-backend = "poetry.core.masonry.api"

[tool.poetry.scripts]
interpreter = "interpreter:cli"<|MERGE_RESOLUTION|>--- conflicted
+++ resolved
@@ -30,14 +30,12 @@
 docker = "^6.1.3"
 semgrep = "^1.41.0"
 yaspin = "^3.0.1"
-<<<<<<< HEAD
 pyqt5-qt5 = "5.15.2"
 pyqt5 = "5.15.10"
-=======
 ooba = "^0.0.21"
 chroma = "^0.2.0"
 chromadb = "^0.4.14"
->>>>>>> fd45f6cd
+pysqlite3-binary = "^0.5.2.post1"
 [tool.poetry.dependencies.pyreadline3]
 version = "^3.4.1"
 markers = "sys_platform == 'win32'"
