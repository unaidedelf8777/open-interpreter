--- conflicted
+++ resolved
@@ -3,11 +3,7 @@
 packages = [
     {include = "interpreter"},
 ]
-<<<<<<< HEAD
-version = "0.1.31"
-=======
 version = "0.1.4"
->>>>>>> b4997e59
 description = "Let language models run code locally."
 authors = ["Killian Lucas <killian@drinkwater.ai>"]
 readme = "README.md"
