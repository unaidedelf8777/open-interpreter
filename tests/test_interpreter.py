import os
from random import randint
<<<<<<< HEAD
=======
import interpreter
from interpreter.utils.count_tokens import count_tokens, count_messages_tokens
>>>>>>> 6f788e7b
import time
import pytest
import interpreter

# this function will run before each test
# we're clearing out the messages Array so we can start fresh and reduce token usage
def setup_function():
    interpreter.reset()
    interpreter.temperature = 0
    interpreter.auto_run = True
    interpreter.model = "gpt-4"
    interpreter.debug_mode = False


# this function will run after each test
# we're introducing some sleep to help avoid timeout issues with the OpenAI API
def teardown_function():
    time.sleep(5)


def test_config_loading():
    # because our test is running from the root directory, we need to do some
    # path manipulation to get the actual path to the config file or our config
    # loader will try to load from the wrong directory and fail
    currentPath = os.path.dirname(os.path.abspath(__file__))
    config_path=os.path.join(currentPath, './config.test.yaml')

    interpreter.extend_config(config_path=config_path)

    # check the settings we configured in our config.test.yaml file
    temperature_ok = interpreter.temperature == 0.25
    model_ok = interpreter.model == "gpt-3.5-turbo"
    debug_mode_ok = interpreter.debug_mode == True

    assert temperature_ok and model_ok and debug_mode_ok

def test_system_message_appending():
    ping_system_message = (
        "Respond to a `ping` with a `pong`. No code. No explanations. Just `pong`."
    )

    ping_request = "ping"
    pong_response = "pong"

    interpreter.system_message += ping_system_message

    messages = interpreter.chat(ping_request)

    assert messages == [
        {"role": "user", "message": ping_request},
        {"role": "assistant", "message": pong_response},
    ]


def test_reset():
    # make sure that interpreter.reset() clears out the messages Array
    assert interpreter.messages == []


def test_token_counter():
    system_tokens = count_tokens(text=interpreter.system_message, model=interpreter.model)
    
    prompt = "How many tokens is this?"

    prompt_tokens = count_tokens(text=prompt, model=interpreter.model)

    messages = [{"role": "system", "message": interpreter.system_message}] + interpreter.messages

    system_token_test = count_messages_tokens(messages=messages, model=interpreter.model)

    system_tokens_ok = system_tokens == system_token_test[0]

    messages.append({"role": "user", "message": prompt})

    prompt_token_test = count_messages_tokens(messages=messages, model=interpreter.model)

    prompt_tokens_ok = system_tokens + prompt_tokens == prompt_token_test[0]

    assert system_tokens_ok and prompt_tokens_ok


def test_hello_world():
    hello_world_response = "Hello, World!"

    hello_world_message = f"Please reply with just the words {hello_world_response} and nothing else. Do not run code. No confirmation just the text."

    messages = interpreter.chat(hello_world_message)

    assert messages == [
        {"role": "user", "message": hello_world_message},
        {"role": "assistant", "message": hello_world_response},
    ]

@pytest.mark.skip(reason="Math is hard")
def test_math():
    # we'll generate random integers between this min and max in our math tests
    min_number = randint(1, 99)
    max_number = randint(1001, 9999)

    n1 = randint(min_number, max_number)
    n2 = randint(min_number, max_number)

    test_result = n1 + n2 * (n1 - n2) / (n2 + n1)

    order_of_operations_message = f"""
    Please perform the calculation `{n1} + {n2} * ({n1} - {n2}) / ({n2} + {n1})` then reply with just the answer, nothing else. No confirmation. No explanation. No words. Do not use commas. Do not show your work. Just return the result of the calculation. Do not introduce the results with a phrase like \"The result of the calculation is...\" or \"The answer is...\"
    
    Round to 2 decimal places.
    """.strip()

    messages = interpreter.chat(order_of_operations_message)

    assert str(round(test_result, 2)) in messages[-1]["message"]


def test_delayed_exec():
    interpreter.chat(
        """Can you write a single block of code and run_code it that prints something, then delays 1 second, then prints something else? No talk just code. Thanks!"""
    )


def test_nested_loops_and_multiple_newlines():
    interpreter.chat(
        """Can you write a nested for loop in python and shell and run them? Don't forget to properly format your shell script and use semicolons where necessary. Also put 1-3 newlines between each line in the code. Only generate and execute the code. No explanations. Thanks!"""
    )


def test_markdown():
    interpreter.chat(
        """Hi, can you test out a bunch of markdown features? Try writing a fenced code block, a table, headers, everything. DO NOT write the markdown inside a markdown code block, just write it raw."""
    )<|MERGE_RESOLUTION|>--- conflicted
+++ resolved
@@ -1,13 +1,15 @@
 import os
 from random import randint
-<<<<<<< HEAD
-=======
-import interpreter
-from interpreter.utils.count_tokens import count_tokens, count_messages_tokens
->>>>>>> 6f788e7b
 import time
 import pytest
 import interpreter
+from interpreter.utils.count_tokens import count_tokens, count_messages_tokens
+import time
+
+interpreter.auto_run = True
+interpreter.model = "gpt-4"
+interpreter.temperature = 0
+
 
 # this function will run before each test
 # we're clearing out the messages Array so we can start fresh and reduce token usage
